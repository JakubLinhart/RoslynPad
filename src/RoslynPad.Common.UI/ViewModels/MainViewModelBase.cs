using System;
using System.Collections.Generic;
using System.Collections.ObjectModel;
using System.Diagnostics;
using System.IO;
using System.Linq;
using System.Reflection;
using System.Runtime.InteropServices;
using System.Text;
using System.Text.RegularExpressions;
using System.Threading.Tasks;
using RoslynPad.Roslyn;
using RoslynPad.Utilities;
using NuGet.Packaging;
using RoslynPad.UI.Services;
using HttpClient = System.Net.Http.HttpClient;

namespace RoslynPad.UI
{
    public class MainViewModelBase : NotificationObject
    {
        private readonly IServiceProvider _serviceProvider;
        private readonly ITelemetryProvider _telemetryProvider;
        private readonly ICommandProvider _commands;
<<<<<<< HEAD
        private readonly DocumentFileWatcher _documentFileWatcher;
        private static readonly Version _currentVersion = new Version(13, 2);
=======
        private static readonly Version _currentVersion = new Version(13, 3);
>>>>>>> ab61cf23
        private static readonly string _currentVersionVariant = "";

        public const string NuGetPathVariableName = "$NuGet";
        private const string ConfigFileName = "RoslynPad.json";

        private OpenDocumentViewModel _currentOpenDocument;
        private bool _hasUpdate;
        private double _editorFontSize;
        private string _searchText;
        private bool _isWithinSearchResults;
        private string _documentPath;
        private bool _isInitialized;
        private DocumentViewModel _documentRoot;

        public IApplicationSettings Settings { get; }
        public DocumentViewModel DocumentRoot
        {
            get => _documentRoot;
            private set => SetProperty (ref _documentRoot, value);
        }
        public NuGetConfiguration NuGetConfiguration { get; }
        public RoslynHost RoslynHost { get; private set; }

        public bool IsInitialized
        {
            get => _isInitialized;
            private set
            {
                SetProperty(ref _isInitialized, value);
                OnPropertyChanged(nameof(HasNoOpenDocuments));
            }
        }

        public MainViewModelBase(IServiceProvider serviceProvider, ITelemetryProvider telemetryProvider, ICommandProvider commands, IApplicationSettings settings, NuGetViewModel nugetViewModel, DocumentFileWatcher documentFileWatcher)
        {
            _serviceProvider = serviceProvider;
            _telemetryProvider = telemetryProvider;
            _commands = commands;
            _documentFileWatcher = documentFileWatcher;

            settings.LoadFrom(Path.Combine(GetDefaultDocumentPath(), ConfigFileName));
            Settings = settings;

            _telemetryProvider.Initialize(_currentVersion.ToString(), settings);
            _telemetryProvider.LastErrorChanged += () =>
            {
                OnPropertyChanged(nameof(LastError));
                OnPropertyChanged(nameof(HasError));
            };

            NuGet = nugetViewModel;
            NuGetConfiguration = new NuGetConfiguration(NuGet.GlobalPackageFolder, NuGetPathVariableName);

            NewDocumentCommand = commands.Create(CreateNewDocument);
            OpenFileCommand = commands.CreateAsync(OpenFile);
            CloseCurrentDocumentCommand = commands.CreateAsync(CloseCurrentDocument);
            ClearErrorCommand = commands.Create(() => _telemetryProvider.ClearLastError());
            ReportProblemCommand = commands.Create(ReportProblem);
            EditUserDocumentPathCommand = commands.Create(EditUserDocumentPath);
            ToggleOptimizationCommand = commands.Create(() => settings.OptimizeCompilation = !settings.OptimizeCompilation);

            _editorFontSize = Settings.EditorFontSize;

            DocumentRoot = CreateDocumentRoot();

            OpenDocuments = new ObservableCollection<OpenDocumentViewModel>();
            OpenDocuments.CollectionChanged += (sender, args) => OnPropertyChanged(nameof(HasNoOpenDocuments));
        }

        public async Task Initialize()
        {
            if (IsInitialized) return;

            try
            {
                await InitializeInternal().ConfigureAwait(true);

                IsInitialized = true;
            }
            catch (Exception e)
            {
                _telemetryProvider.ReportError(e);
            }
        }

        protected virtual IEnumerable<Assembly> CompositionAssemblies => Array.Empty<Assembly>();

        private async Task InitializeInternal()
        {
            RoslynHost = await Task.Run(() => new RoslynHost(NuGetConfiguration, CompositionAssemblies,
                RoslynHostReferences.Default.With(typeNamespaceImports: new[] { typeof(Runtime.ObjectExtensions) })))
                .ConfigureAwait(true);

            await OpenAutoSavedDocuments().ConfigureAwait(true);

            if (HasCachedUpdate())
            {
                HasUpdate = true;
            }
            else
            {
                // ReSharper disable once UnusedVariable
                var task = Task.Run(CheckForUpdates);
            }
        }

        private async Task OpenAutoSavedDocuments()
        {
            var documents = await Task.Run(() => LoadAutoSavedDocuments(DocumentRoot.Path)).ConfigureAwait(true);

            OpenDocuments.AddRange(documents);

            if (OpenDocuments.Count == 0)
            {
                CreateNewDocument();
            }
            else
            {
                CurrentOpenDocument = OpenDocuments[0];
            }
        }

        private IEnumerable<OpenDocumentViewModel> LoadAutoSavedDocuments(string root)
        {
            return IOUtilities.EnumerateFilesRecursive(root, DocumentViewModel.GetAutoSaveName("*")).Select(x =>
                GetOpenDocumentViewModel(DocumentViewModel.FromPath(x)));
        }

        private OpenDocumentViewModel GetOpenDocumentViewModel(DocumentViewModel documentViewModel)
        {
            var d = _serviceProvider.GetService<OpenDocumentViewModel>();
            d.SetDocument(documentViewModel);
            return d;
        }

        public string WindowTitle
        {
            get
            {
                var currentVersion = _currentVersion.Minor <= 0 && _currentVersion.Build <= 0
                    ? _currentVersion.Major.ToString()
                    : _currentVersion.ToString();
                var title = "RoslynPad " + currentVersion;
                if (!string.IsNullOrEmpty(_currentVersionVariant))
                {
                    title += "-" + _currentVersionVariant;
                }
                return title;
            }
        }

        private static void ReportProblem()
        {
            Task.Run(() => Process.Start("https://github.com/aelij/RoslynPad/issues"));
        }

        public bool HasUpdate
        {
            get => _hasUpdate; private set => SetProperty(ref _hasUpdate, value);
        }

        private bool HasCachedUpdate()
        {
            return Version.TryParse(Settings.LatestVersion, out var latestVersion) &&
                   latestVersion > _currentVersion;
        }

        private async Task CheckForUpdates()
        {
            string latestVersionString;
            using (var client = new HttpClient())
            {
                try
                {
                    latestVersionString = await client.GetStringAsync("https://roslynpad.net/latest").ConfigureAwait(false);
                }
                catch
                {
                    return;
                }
            }

            if (Version.TryParse(latestVersionString, out var latestVersion))
            {
                if (latestVersion > _currentVersion)
                {
                    HasUpdate = true;
                }
                Settings.LatestVersion = latestVersionString;
            }
        }

        private DocumentViewModel CreateDocumentRoot()
        {
            var root = DocumentViewModel.CreateRoot(GetUserDocumentPath(), _documentFileWatcher);
            _documentFileWatcher.Path = root.Path;
            return root;
        }

        private string GetUserDocumentPath()
        {
            if (_documentPath == null)
            {

                var userDefinedPath = Settings.DocumentPath;
                _documentPath = !string.IsNullOrEmpty(userDefinedPath) && Directory.Exists(userDefinedPath)
                    ? userDefinedPath
                    : GetDefaultDocumentPath();
            }

            return _documentPath;
        }

        private string GetDefaultDocumentPath()
        {
            string documentsPath = null;

            if (RuntimeInformation.IsOSPlatform(OSPlatform.Windows))
            {
                const int myDocuments = 5;
                var stringBuilder = new StringBuilder(260);
                var result = SHGetFolderPath(IntPtr.Zero, myDocuments, IntPtr.Zero, 0, stringBuilder);
                if (result >= 0)
                {
                    documentsPath = stringBuilder.ToString();
                }
            }
            else // Unix or Mac
            {
                documentsPath = Environment.GetEnvironmentVariable("HOME");
            }

            if (string.IsNullOrEmpty(documentsPath))
            {
                documentsPath = "/";
                _telemetryProvider.ReportError(new InvalidOperationException("Unable to locate the user documents folder; Using root"));
            }

            return Path.Combine(documentsPath, "RoslynPad");
        }

        [DllImport("shell32.dll", BestFitMapping = false, CharSet = CharSet.Unicode)]
        private static extern int SHGetFolderPath(IntPtr hwndOwner, int nFolder, IntPtr hToken, int dwFlags, [Out] StringBuilder lpszPath);

        public void EditUserDocumentPath()
        {
            var dialog = _serviceProvider.GetService<IFolderBrowserDialog>();
            dialog.ShowEditBox = true;
            dialog.SelectedPath = GetUserDocumentPath();

            if (dialog.Show() == true)
            {
                string documentPath = dialog.SelectedPath;
                if (!DocumentRoot.Path.Equals(documentPath, StringComparison.OrdinalIgnoreCase))
                {
                    Settings.DocumentPath = documentPath;

                    DocumentRoot = CreateDocumentRoot();
                }
            }
        }

        public NuGetViewModel NuGet { get; }

        public ObservableCollection<OpenDocumentViewModel> OpenDocuments { get; }

        public OpenDocumentViewModel CurrentOpenDocument
        {
            get => _currentOpenDocument;
            set
            {
                if (value == null) return; // prevent binding from clearing the value
                SetProperty(ref _currentOpenDocument, value);
            }
        }

        private void ClearCurrentOpenDocument()
        {
            if (_currentOpenDocument == null) return;
            _currentOpenDocument = null;
            OnPropertyChanged(nameof(CurrentOpenDocument));
        }

        public IDelegateCommand NewDocumentCommand { get; }

        public IDelegateCommand OpenFileCommand { get; }

        public IDelegateCommand EditUserDocumentPathCommand { get; }

        public IDelegateCommand CloseCurrentDocumentCommand { get; }

        public IDelegateCommand ToggleOptimizationCommand { get; }

        public void OpenDocument(DocumentViewModel document)
        {
            if (document.IsFolder) return;

            var openDocument = OpenDocuments.FirstOrDefault(x => x.Document?.Path != null && string.Equals(x.Document.Path, document.Path, StringComparison.Ordinal));
            if (openDocument == null)
            {
                openDocument = GetOpenDocumentViewModel(document);
                OpenDocuments.Add(openDocument);
            }
            CurrentOpenDocument = openDocument;
        }

        public async Task OpenFile()
        {
            if (!IsInitialized) return;

            var dialog = _serviceProvider.GetService<IOpenFileDialog>();
            dialog.Filter = new FileDialogFilter("C# Scripts", "csx");
            if (!await dialog.ShowAsync().ConfigureAwait(true))
            {
                return;
            }

            var document = DocumentViewModel.FromPath(dialog.FileName);
            if (!document.IsAutoSave)
            {
                var autoSavePath = document.GetAutoSavePath();
                if (File.Exists(autoSavePath))
                {
                    document = DocumentViewModel.FromPath(autoSavePath);
                }
            }

            OpenDocument(document);
        }

        public void CreateNewDocument()
        {
            var openDocument = GetOpenDocumentViewModel(null);
            OpenDocuments.Add(openDocument);
            CurrentOpenDocument = openDocument;
        }

        public async Task CloseDocument(OpenDocumentViewModel document)
        {
            if (document == null)
            {
                return;
            }

            var result = await document.Save(promptSave: true).ConfigureAwait(true);
            if (result == SaveResult.Cancel)
            {
                return;
            }

            RoslynHost.CloseDocument(document.DocumentId);
            OpenDocuments.Remove(document);
            document.Close();
        }

        public async Task AutoSaveOpenDocuments()
        {
            foreach (var document in OpenDocuments)
            {
                await document.AutoSave().ConfigureAwait(false);
            }
        }

        private async Task CloseCurrentDocument()
        {
            if (CurrentOpenDocument == null) return;
            await CloseDocument(CurrentOpenDocument).ConfigureAwait(false);
            if (!OpenDocuments.Any())
            {
                ClearCurrentOpenDocument();
            }
        }

        public async Task CloseAllDocuments()
        {
            // can't modify the collection while enumerating it.
            var openDocs = new ObservableCollection<OpenDocumentViewModel>(OpenDocuments);
            foreach (var document in openDocs)
            {
                await CloseDocument(document).ConfigureAwait(false);
            }
        }

        public async Task OnExit()
        {
            await AutoSaveOpenDocuments().ConfigureAwait(false);
        }

        public Exception LastError
        {
            get
            {
                var exception = _telemetryProvider.LastError;
                var aggregateException = exception as AggregateException;
                return aggregateException?.Flatten() ?? exception;
            }
        }

        public bool HasError => LastError != null;

        public IDelegateCommand ClearErrorCommand { get; }

        public bool SendTelemetry
        {
            get => Settings.SendErrors; set
            {
                Settings.SendErrors = value;
                OnPropertyChanged(nameof(SendTelemetry));
            }
        }

        public bool HasNoOpenDocuments => IsInitialized && OpenDocuments.Count == 0;

        public IDelegateCommand ReportProblemCommand { get; }

        public double MinimumEditorFontSize => 8;
        public double MaximumEditorFontSize => 72;

        public double EditorFontSize
        {
            get => _editorFontSize; set
            {
                if (value < MinimumEditorFontSize || value > MaximumEditorFontSize) return;

                if (SetProperty(ref _editorFontSize, value))
                {
                    Settings.EditorFontSize = value;
                    EditorFontSizeChanged?.Invoke(value);
                }
            }
        }

        public event Action<double> EditorFontSizeChanged;

        public DocumentViewModel AddDocument(string documentName)
        {
            return DocumentRoot.CreateNew(documentName);
        }

        public string SearchText
        {
            get => _searchText;
            set
            {
                if (SetProperty(ref _searchText, value) && Settings.SearchWhileTyping)
                {
                    SearchCommand.Execute();
                }
                OnPropertyChanged(nameof(CanClearSearch));
            }
        }

        public bool IsWithinSearchResults
        {
            get => _isWithinSearchResults;
            private set
            {
                SetProperty(ref _isWithinSearchResults, value);
                OnPropertyChanged(nameof(CanClearSearch));
            }
        }

        public bool CanClearSearch => IsWithinSearchResults || !string.IsNullOrEmpty(SearchText);

        public IDelegateCommand SearchCommand => _commands.CreateAsync(Search);

        #region Search

        private async Task Search()
        {
            if (string.IsNullOrWhiteSpace(SearchText))
            {
                ClearSearch();
                return;
            }

            if (!SearchFileContents)
            {
                IsWithinSearchResults = true;

                foreach (var document in GetAllDocumentsForSearch(DocumentRoot))
                {
                    document.IsSearchMatch = SearchDocumentName(document);
                }

                return;
            }

            Regex regex = null;
            if (SearchUsingRegex)
            {
                regex = CreateSearchRegex();

                if (regex == null)
                {
                    return;
                }
            }

            IsWithinSearchResults = true;

            foreach (var document in GetAllDocumentsForSearch(DocumentRoot))
            {
                if (SearchDocumentName(document))
                {
                    document.IsSearchMatch = true;
                }
                else
                {
                    await SearchInFile(document, regex).ConfigureAwait(false);
                }
            }
        }

        private bool SearchDocumentName(DocumentViewModel document)
        {
            return document.Name.IndexOf(SearchText, StringComparison.OrdinalIgnoreCase) >= 0;
        }

        private Regex CreateSearchRegex()
        {
            try
            {
                var regex = new Regex(SearchText, RegexOptions.Multiline | RegexOptions.Singleline | RegexOptions.IgnoreCase, TimeSpan.FromSeconds(5));

                ClearError(nameof(SearchText), "Regex");

                return regex;
            }
            catch (ArgumentException)
            {
                SetError(nameof(SearchText), "Regex", "Invalid regular expression");

                return null;
            }
        }

        private async Task SearchInFile(DocumentViewModel document, Regex regex)
        {
            // a regex can span many lines so we need to load the entire file;
            // otherwise, search line-by-line

            if (regex != null)
            {
                var documentText = await IOUtilities.ReadAllTextAsync(document.Path).ConfigureAwait(false);
                try
                {
                    document.IsSearchMatch = regex.IsMatch(documentText);
                }
                catch (RegexMatchTimeoutException)
                {
                    document.IsSearchMatch = false;
                }
            }
            else
            {
                // need IAsyncEnumerable here, but for now just push it to the thread-pool
                await Task.Run(() =>
                {
                    var lines = IOUtilities.ReadLines(document.Path);
                    document.IsSearchMatch = lines.Any(line =>
                        line.IndexOf(SearchText, StringComparison.OrdinalIgnoreCase) >= 0);
                }).ConfigureAwait(false);
            }
        }

        private static IEnumerable<DocumentViewModel> GetAllDocumentsForSearch(DocumentViewModel root)
        {
            foreach (var document in root.Children)
            {
                if (document.IsFolder)
                {
                    foreach (var childDocument in GetAllDocumentsForSearch(document))
                    {
                        yield return childDocument;
                    }

                    // TODO: I'm lazy :)
                    document.IsSearchMatch = document.Children.Any(c => c.IsSearchMatch);
                }
                else
                {
                    yield return document;
                }
            }
        }

        public bool SearchFileContents
        {
            get => Settings.SearchFileContents;
            set
            {
                Settings.SearchFileContents = value;
                if (!value)
                {
                    SearchUsingRegex = false;
                }
                OnPropertyChanged();
            }
        }

        public bool SearchUsingRegex
        {
            get => Settings.SearchUsingRegex;
            set
            {
                Settings.SearchUsingRegex = value;
                if (value)
                {
                    SearchFileContents = true;
                }
                OnPropertyChanged();
            }
        }

        public IDelegateCommand ClearSearchCommand => _commands.Create(ClearSearch);

        private void ClearSearch()
        {
            SearchText = null;
            IsWithinSearchResults = false;
            ClearErrors(nameof(SearchText));

            foreach (var document in GetAllDocumentsForSearch(DocumentRoot))
            {
                document.IsSearchMatch = true;
            }
        }

        #endregion
    }
}<|MERGE_RESOLUTION|>--- conflicted
+++ resolved
@@ -22,12 +22,8 @@
         private readonly IServiceProvider _serviceProvider;
         private readonly ITelemetryProvider _telemetryProvider;
         private readonly ICommandProvider _commands;
-<<<<<<< HEAD
         private readonly DocumentFileWatcher _documentFileWatcher;
-        private static readonly Version _currentVersion = new Version(13, 2);
-=======
         private static readonly Version _currentVersion = new Version(13, 3);
->>>>>>> ab61cf23
         private static readonly string _currentVersionVariant = "";
 
         public const string NuGetPathVariableName = "$NuGet";
